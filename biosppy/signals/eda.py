# -*- coding: utf-8 -*-
"""
biosppy.signals.eda
-------------------

This module provides methods to process Electrodermal Activity (EDA)
signals, also known as Galvanic Skin Response (GSR).

:copyright: (c) 2015-2023 by Instituto de Telecomunicacoes
:license: BSD 3-clause, see LICENSE for more details.
"""

# Imports
# compat
from __future__ import absolute_import, division, print_function
from six.moves import range

# 3rd party
import numpy as np
from scipy import interpolate
<<<<<<< HEAD
import cvxopt as cv
import cvxopt.solvers
=======
>>>>>>> f8425666

# local
from . import tools as st
from .. import plotting, utils


def eda(signal=None, sampling_rate=1000., path=None, show=True):
    """Process a raw EDA signal and extract relevant signal features using
    default parameters.

    Parameters
    ----------
    signal : array
        Raw EDA signal.
    sampling_rate : int, float, optional
        Sampling frequency (Hz).
    path : str, optional
        If provided, the plot will be saved to the specified file.
    show : bool, optional
        If True, show a summary plot.

    Returns
    -------
    ts : array
        Signal time axis reference (seconds).
    filtered : array
        Filtered EDA signal.
    edr : array
        Electrodermal response (EDR) signal.
    edl : array
        Electrodermal level (EDL) signal.
    onsets : array
        Indices of SCR pulse onsets.
    peaks : array
        Indices of the SCR peaks.
    amplitudes : array
        SCR pulse amplitudes.

    """

    # check inputs
    if signal is None:
        raise TypeError("Please specify an input signal.")

    # ensure numpy
    signal = np.array(signal)

    sampling_rate = float(sampling_rate)

    # filter signal
    aux, _, _ = st.filter_signal(
        signal=signal,
        ftype="butter",
        band="lowpass",
        order=4,
        frequency=5,
        sampling_rate=sampling_rate,
    )

    # smooth
    sm_size = int(0.75 * sampling_rate)
    filtered, _ = st.smoother(signal=aux,
                              kernel="boxzen",
                              size=sm_size,
                              mirror=True)

    # get SCR info
<<<<<<< HEAD
    onsets, peaks, amplitudes, phasic_rate, rise_times, half_rec, six_rec = eda_events(signal=filtered, sampling_rate=sampling_rate, min_amplitude=0.1, size=0.9)
=======
    onsets, peaks, amplitudes, phasic_rate, rise_times, half_rec, six_rec = eda_events(signal=filtered,
                                                                                       sampling_rate=sampling_rate,
                                                                                       min_amplitude=0.1, size=0.9)
>>>>>>> f8425666

    # get time vectors
    length = len(signal)
    t = (length - 1) / sampling_rate
    ts = np.linspace(0, t, length, endpoint=True)

    # get EDR and EDL
<<<<<<< HEAD
    edl_signal, edr_signal = biosppy_decomposition(signal=filtered, sampling_rate=sampling_rate, method="onsets", onsets=onsets)
=======
    edl_signal, edr_signal = biosppy_decomposition(signal=filtered,
                                                   sampling_rate=sampling_rate,
                                                   method="onsets",
                                                   onsets=onsets)
>>>>>>> f8425666

    # plot
    if show:
        plotting.plot_eda(
            ts=ts,
            raw=signal,
            filtered=filtered,
            edr=edr_signal,
            edl=edl_signal,
            onsets=onsets,
            peaks=peaks,
            amplitudes=amplitudes,
            path=path,
            show=True,
        )

    # output
<<<<<<< HEAD
    args = (ts, filtered, edr_signal, edl_signal, onsets, peaks, amplitudes, phasic_rate, rise_times, half_rec, six_rec)
    names = ("ts", "filtered", "edr", "edl", "onsets", "peaks", "amplitudes", "phasic_rate", "rise_times", "half_rec", "six_rec")
=======
    args = (ts, filtered, edr_signal, edl_signal, onsets, peaks, amplitudes,
            phasic_rate, rise_times, half_rec, six_rec)
    names = ("ts", "filtered", "edr", "edl", "onsets", "peaks", "amplitudes",
             "phasic_rate", "rise_times", "half_rec", "six_rec")
>>>>>>> f8425666

    return utils.ReturnTuple(args, names)


def eda_events(signal=None, sampling_rate=1000., method="emotiphai", **kwargs):
    """Returns characteristic EDA events.

    Parameters
    ----------
    signal : array
        Input signal.
    sampling_rate : int, float, optional
        Sampling frequency (Hz).
    method : str, optional
       Method to compute eda events: 'emotiphai', 'kbk' or 'basic'.
    kwargs : dict, optional
        Method parameters.

    Returns
    -------
    onsets : array
        Signal EDR events onsets.
    peaks : array
        Signal EDR events peaks.
    amps : array
        Signal EDR events Amplitudes.
    phasic_rate : array
        Signal EDR events rate in 60s.
    rise_times : array
        Rise times, i.e. onset-peak time difference.
    half_rec : array
        Half Recovery times, i.e. time between peak and 63% amplitude.
    six_rec : array
        63 % recovery times, i.e. time between peak and 50% amplitude.

    """

    # check inputs
    if signal is None:
        raise TypeError("Please specify an input signal.")

    # ensure numpy
    signal = np.array(signal)

    # compute onsets, peaks and amplitudes
    if method == "emotiphai":
<<<<<<< HEAD
        onsets, peaks, amps = emotiphai_eda(signal=signal, sampling_rate=sampling_rate, **kwargs)

    elif method == "kbk":
        onsets, peaks, amps = kbk_scr(signal=signal, sampling_rate=sampling_rate, **kwargs)
=======
        onsets, peaks, amps = emotiphai_eda(signal=signal,
                                            sampling_rate=sampling_rate,
                                            **kwargs)

    elif method == "kbk":
        onsets, peaks, amps = kbk_scr(signal=signal,
                                      sampling_rate=sampling_rate,
                                      **kwargs)
>>>>>>> f8425666

    elif method == "basic":
        onsets, peaks, amps = basic_scr(signal=signal)

    else:
        raise TypeError("Please specify a supported method.")

    # compute phasic rate
    try:
        phasic_rate = sampling_rate * (60. / np.diff(peaks))
    except Exception as e:
        print(e)
        phasic_rate = None

    # compute rise times
    rise_times = (peaks - onsets) / sampling_rate  # to seconds

    # compute half and 63% recovery times
<<<<<<< HEAD
    half_rec, six_rec = rec_times(signal=signal, sampling_rate=sampling_rate, onsets=onsets, peaks=peaks)

    args = (onsets, peaks, amps, phasic_rate, rise_times, half_rec, six_rec)
    names = ("onsets", "peaks", "amplitudes", "phasic_rate", "rise_times", "half_rec", "six_rec")
=======
    half_rec, six_rec = rec_times(signal=signal,
                                  sampling_rate=sampling_rate,
                                  onsets=onsets,
                                  peaks=peaks)

    args = (onsets, peaks, amps, phasic_rate, rise_times,
            half_rec, six_rec)
    names = ("onsets", "peaks", "amplitudes", "phasic_rate", "rise_times",
             "half_rec", "six_rec")
>>>>>>> f8425666

    return utils.ReturnTuple(args, names)


<<<<<<< HEAD
def biosppy_decomposition(signal=None, sampling_rate=1000.0, method="smoother", onsets=None, **kwargs):
    """Extracts EDL and EDR signals.
=======
def biosppy_decomposition(signal=None, sampling_rate=1000.0, method="smoother",
                          onsets=None, **kwargs):
    """Extracts EDL and EDR signals using either a smoothing filter or onsets'
    interpolation.
>>>>>>> f8425666

    Parameters
    ----------
    signal : array
        Input filtered EDA signal.
    sampling_rate : int, float, optional
        Sampling frequency (Hz).
    method: str, optional
<<<<<<< HEAD
        Method to compute the edl signal: "smoother" to compute a smoothing filter; "onsets" to obtain edl by onsets'
        interpolation.
=======
        Method to compute the edl signal: "smoother" to compute a smoothing
        filter; "onsets" to obtain edl by onsets' interpolation.
>>>>>>> f8425666
    onsets : array, optional
        List of onsets for the interpolation method.
    kwargs : dict, optional
        window_size : Size of the smoother kernel (seconds).

    Returns
    -------
    edl : array
        Electrodermal level (EDL) signal.
    edr : array
        Electrodermal response (EDR) signal.

    References
    ----------
<<<<<<< HEAD
    .. [KiBK04] K.H. Kim, S.W. Bang, and S.R. Kim, "Emotion recognition
       system using short-term monitoring of physiological signals",
       Med. Biol. Eng. Comput., vol. 42, pp. 419-427, 2004
=======
    .. [KiBK04] K.H. Kim, S.W. Bang, and S.R. Kim, "Emotion recognition system
    using short-term monitoring of physiological signals", Med. Biol. Eng.
    Comput., vol. 42, pp. 419-427, 2004
>>>>>>> f8425666

    """

    # check inputs
    if signal is None:
        raise TypeError("Please specify an input signal.")

    if method == "onsets" and onsets is None:
<<<<<<< HEAD
        raise TypeError("Please specify 'onsets' to use the onset interpolation method.")
=======
        raise TypeError("Please specify 'onsets' to use the onset "
                        "interpolation method.")
>>>>>>> f8425666

    # smooth method
    if method == "smoother":
        window_size = kwargs['window_size'] if 'window_size' in kwargs else 10.0
        size = int(window_size * sampling_rate)
<<<<<<< HEAD
        edl_signal, _ = st.smoother(signal=signal, kernel="bartlett", size=size, mirror=True)
=======
        edl_signal, _ = st.smoother(signal=signal,
                                    kernel="bartlett",
                                    size=size,
                                    mirror=True)
>>>>>>> f8425666

    # interpolation method
    elif method == "onsets":
        # get time vectors
        length = len(signal)
        t = (length - 1) / sampling_rate
        ts = np.linspace(0, t, length, endpoint=True)

        # extract edl
        edl_on = np.hstack((ts[0], ts[onsets], ts[-1]))
        edl_amp = np.hstack((signal[0], signal[onsets], signal[-1]))
        f = interpolate.interp1d(edl_on, edl_amp)
        edl_signal = f(ts)

    else:
        raise TypeError("Please specify a supported method.")

    # differentiation
    df = np.diff(signal)

    # smooth
    size = int(1.0 * sampling_rate)
<<<<<<< HEAD
    edr_signal, _ = st.smoother(signal=df, kernel="bartlett", size=size, mirror=True)
=======
    edr_signal, _ = st.smoother(signal=df,
                                kernel="bartlett",
                                size=size,
                                mirror=True)
>>>>>>> f8425666

    # output
    args = (edl_signal, edr_signal)
    names = ("edl", "edr")

    return utils.ReturnTuple(args, names)

<<<<<<< HEAD

def cvx_decomposition(signal, delta=1000.0, tau0=2., tau1=0.7, delta_knot=10., alpha=8e-4, gamma=1e-2,
           solver=None, options={'reltol':1e-9}):
    """CVXEDA Convex optimization approach to electrodermal activity processing
    This function  implements the cvxEDA algorithm described in "cvxEDA: a
    Convex Optimization Approach to Electrodermal Activity Processing"
    (http://dx.doi.org/10.1109/TBME.2015.2474131, also available from the
    authors' homepages).

    Copyright (C) 2014-2015 Luca Citi, Alberto Greco

    Parameters
    ----------

    signal : array
        Observed EDA signal (we recommend normalizing it: y = zscore(y))
    sampling_rate : int, float
        Sampling frequency (Hz).
    tau0 : float
        Slow time constant of the Bateman function
    tau1 : float
        Fast time constant of the Bateman function
    delta_knot: float
        Time between knots of the tonic spline function
    alpha: float
        Penalization for the sparse SMNA driver
    gamma : float
        Penalization for the tonic spline coefficients
    solver : ndarray
        Sparse QP solver to be used, see cvxopt.solvers.qp
    options : dict 
        solver options, see: http://cvxopt.org/userguide/coneprog.html#algorithm-parameters
    
    Returns
    -------
        
    edr : array
        Phasic component
    smna : array
        Sparse SMNA driver of phasic component
    edl : array
        Tonic component
    tonic_coeff : array
        Coefficients of tonic spline
    linear_drift : array
        Offset and slope of the linear drift term
    res : array
        Model residuals
    obj : array 
        Value of objective function being minimized (eq 15 of paper)
    
    References
    -------
    .. [cvxEDA] A Greco, G Valenza, A Lanata, EP Scilingo, and L Citi
    "cvxEDA: a Convex Optimization Approach to Electrodermal Activity Processing"
    IEEE Transactions on Biomedical Engineering, 2015
    DOI: 10.1109/TBME.2015.2474131
    
    .. [Figner2011] Figner, Bernd & Murphy, Ryan. (2011). Using skin conductance in judgment and decision making research. A Handbook of Process Tracing Methods for Decision Research. 
    """

    n = len(signal)
    y = cv.matrix(y)

    # bateman ARMA model
    a1 = 1./min(tau1, tau0) # a1 > a0
    a0 = 1./max(tau1, tau0)
    ar = np.array([(a1*delta + 2.) * (a0*delta + 2.), 2.*a1*a0*delta**2 - 8.,
        (a1*delta - 2.) * (a0*delta - 2.)]) / ((a1 - a0) * delta**2)
    ma = np.array([1., 2., 1.])

    # matrices for ARMA model
    i = np.arange(2, n)
    A = cv.spmatrix(np.tile(ar, (n-2,1)), np.c_[i,i,i], np.c_[i,i-1,i-2], (n,n))
    M = cv.spmatrix(np.tile(ma, (n-2,1)), np.c_[i,i,i], np.c_[i,i-1,i-2], (n,n))

    # spline
    delta_knot_s = int(round(delta_knot / delta))
    spl = np.r_[np.arange(1.,delta_knot_s), np.arange(delta_knot_s, 0., -1.)] # order 1
    spl = np.convolve(spl, spl, 'full')
    spl /= max(spl)
    # matrix of spline regressors
    i = np.c_[np.arange(-(len(spl)//2), (len(spl)+1)//2)] + np.r_[np.arange(0, n, delta_knot_s)]
    nB = i.shape[1]
    j = np.tile(np.arange(nB), (len(spl),1))
    p = np.tile(spl, (nB,1)).T
    valid = (i >= 0) & (i < n)
    B = cv.spmatrix(p[valid], i[valid], j[valid])

    # trend
    C = cv.matrix(np.c_[np.ones(n), np.arange(1., n+1.)/n])
    nC = C.size[1]

    # Solve the problem:
    # .5*(M*q + B*l + C*d - y)^2 + alpha*sum(A,1)*p + .5*gamma*l'*l
    # s.t. A*q >= 0

    old_options = cv.solvers.options.copy()
    cv.solvers.options.clear()
    cv.solvers.options.update(options)
    if solver == 'conelp':
        # Use conelp
        z = lambda m,n: cv.spmatrix([],[],[],(m,n))
        G = cv.sparse([[-A,z(2,n),M,z(nB+2,n)],[z(n+2,nC),C,z(nB+2,nC)],
                    [z(n,1),-1,1,z(n+nB+2,1)],[z(2*n+2,1),-1,1,z(nB,1)],
                    [z(n+2,nB),B,z(2,nB),cv.spmatrix(1.0, range(nB), range(nB))]])
        h = cv.matrix([z(n,1),.5,.5,y,.5,.5,z(nB,1)])
        c = cv.matrix([(cv.matrix(alpha, (1,n)) * A).T,z(nC,1),1,gamma,z(nB,1)])
        res = cv.solvers.conelp(c, G, h, dims={'l':n,'q':[n+2,nB+2],'s':[]})
        obj = res['primal objective']
    else:
        # Use qp
        Mt, Ct, Bt = M.T, C.T, B.T
        H = cv.sparse([[Mt*M, Ct*M, Bt*M], [Mt*C, Ct*C, Bt*C],
                    [Mt*B, Ct*B, Bt*B+gamma*cv.spmatrix(1.0, range(nB), range(nB))]])
        f = cv.matrix([(cv.matrix(alpha, (1,n)) * A).T - Mt*y,  -(Ct*y), -(Bt*y)])
        res = cv.solvers.qp(H, f, cv.spmatrix(-A.V, A.I, A.J, (n,len(f))),
                            cv.matrix(0., (n,1)), solver=solver)
        obj = res['primal objective'] + .5 * (y.T * y)
    cv.solvers.options.clear()
    cv.solvers.options.update(old_options)

    l = res['x'][-nB:]
    d = res['x'][n:n+nC]
    t = B*l + C*d
    q = res['x'][:n]
    p = A * q
    r = M * q
    e = y - r - t

    # output
    args = (np.array(a).ravel() for a in (r, p, t, l, d, e, obj))
=======

def cvx_decomposition(signal=None, sampling_rate=1000.0, tau0=2., tau1=0.7,
                      delta_knot=10., alpha=8e-4, gamma=1e-2, solver=None,
                      options={'reltol': 1e-9}):
    """Performs EDA decomposition using the cvxEDA algorithm.

    This function was originally developed by Luca Citi and Alberto Greco. You
    can find the original code and repository at:
    https://github.com/lciti/cvxEDA

    If you use this function in your work, please cite the original authors
    as follows: A Greco, G Valenza, A Lanata, EP Scilingo, and L Citi
    "cvxEDA: a Convex Optimization Approach to Electrodermal Activity
    Processing" IEEE Transactions on Biomedical Engineering, 2015.

    This function is used under the terms of the GNU General Public License
    v3.0 (GPLv3). You should comply with the GPLv3 if you use this code (see
    'License' section below).

    Copyright (C) 2014-2015 Luca Citi, Alberto Greco

    Parameters
    ----------
    signal : array
        Observed EDA signal (we recommend normalizing it: y = zscore(y))
    sampling_rate : int, float
        Sampling frequency (Hz).
    tau0 : float
        Slow time constant of the Bateman function
    tau1 : float
        Fast time constant of the Bateman function
    delta_knot: float
        Time between knots of the tonic spline function
    alpha: float
        Penalization for the sparse SMNA driver
    gamma : float
        Penalization for the tonic spline coefficients
    solver : ndarray
        Sparse QP solver to be used, see cvxopt.solvers.qp
    options : dict 
        solver options, see: http://cvxopt.org/userguide/coneprog.html#algorithm-parameters
    
    Returns
    -------
    edr : array
        Phasic component
    smna : array
        Sparse SMNA driver of phasic component
    edl : array
        Tonic component
    tonic_coeff : array
        Coefficients of tonic spline
    linear_drift : array
        Offset and slope of the linear drift term
    res : array
        Model residuals
    obj : array 
        Value of objective function being minimized (eq 15 of paper)
    
    References
    ----------
    .. [cvxEDA] A Greco, G Valenza, A Lanata, EP Scilingo, and L Citi
    "cvxEDA: a Convex Optimization Approach to Electrodermal Activity
    Processing" IEEE Transactions on Biomedical Engineering, 2015. DOI:
    10.1109/TBME.2015.2474131
    
    .. [Figner2011] Figner, Bernd & Murphy, Ryan. (2011). Using skin
    conductance in judgment and decision making research. A Handbook of
    Process Tracing Methods for Decision Research.

    License
    -------
    The cvxEDA function is distributed under the GNU General Public License
    v3.0 (GPLv3). For details, please see the full license text at:
    https://www.gnu.org/licenses/gpl-3.0.en.html

    This code is provided as-is, without any warranty or support from the
    original authors.

    Notes
    -----
    Changes from original code:
    - 'y' -> 'signal'
    - 'delta' -> 1. / 'sampling_rate'
    """
    # try to import cvxopt
    try:
        import cvxopt as cv
    except ImportError:
        raise ImportError("The 'cvxopt' module is required for this function "
                          "to run. Please install it first (`pip install "
                          "cvxopt`).")

    # check inputs
    if signal is None:
        raise TypeError("Please specify an input signal.")

    n = len(signal)
    y = cv.matrix(signal)
    delta = 1. / sampling_rate  # sampling interval in seconds

    # bateman ARMA model
    a1 = 1. / min(tau1, tau0)  # a1 > a0
    a0 = 1. / max(tau1, tau0)
    ar = np.array([(a1 * delta + 2.) * (a0 * delta + 2.), 2. * a1 * a0 * delta ** 2 - 8.,
                   (a1 * delta - 2.) * (a0 * delta - 2.)]) / ((a1 - a0) * delta ** 2)
    ma = np.array([1., 2., 1.])

    # matrices for ARMA model
    i = np.arange(2, n)
    A = cv.spmatrix(np.tile(ar, (n - 2, 1)), np.c_[i, i, i], np.c_[i, i - 1, i - 2], (n, n))
    M = cv.spmatrix(np.tile(ma, (n - 2, 1)), np.c_[i, i, i], np.c_[i, i - 1, i - 2], (n, n))

    # spline
    delta_knot_s = int(round(delta_knot / delta))
    spl = np.r_[np.arange(1., delta_knot_s), np.arange(delta_knot_s, 0., -1.)]  # order 1
    spl = np.convolve(spl, spl, 'full')
    spl /= max(spl)
    # matrix of spline regressors
    i = np.c_[np.arange(-(len(spl) // 2), (len(spl) + 1) // 2)] + np.r_[np.arange(0, n, delta_knot_s)]
    nB = i.shape[1]
    j = np.tile(np.arange(nB), (len(spl), 1))
    p = np.tile(spl, (nB, 1)).T
    valid = (i >= 0) & (i < n)
    B = cv.spmatrix(p[valid], i[valid], j[valid])

    # trend
    C = cv.matrix(np.c_[np.ones(n), np.arange(1., n + 1.) / n])
    nC = C.size[1]

    # Solve the problem:
    # .5*(M*q + B*l + C*d - y)^2 + alpha*sum(A,1)*p + .5*gamma*l'*l
    # s.t. A*q >= 0

    old_options = cv.solvers.options.copy()
    cv.solvers.options.clear()
    cv.solvers.options.update(options)
    if solver == 'conelp':
        # Use conelp
        z = lambda m, n: cv.spmatrix([], [], [], (m, n))
        G = cv.sparse([[-A, z(2, n), M, z(nB + 2, n)], [z(n + 2, nC), C, z(nB + 2, nC)],
                       [z(n, 1), -1, 1, z(n + nB + 2, 1)], [z(2 * n + 2, 1), -1, 1, z(nB, 1)],
                       [z(n + 2, nB), B, z(2, nB), cv.spmatrix(1.0, range(nB), range(nB))]])
        h = cv.matrix([z(n, 1), .5, .5, y, .5, .5, z(nB, 1)])
        c = cv.matrix([(cv.matrix(alpha, (1, n)) * A).T, z(nC, 1), 1, gamma, z(nB, 1)])
        res = cv.solvers.conelp(c, G, h, dims={'l': n, 'q': [n + 2, nB + 2], 's': []})
        obj = res['primal objective']
    else:
        # Use qp
        Mt, Ct, Bt = M.T, C.T, B.T
        H = cv.sparse([[Mt * M, Ct * M, Bt * M], [Mt * C, Ct * C, Bt * C],
                       [Mt * B, Ct * B, Bt * B + gamma * cv.spmatrix(1.0, range(nB), range(nB))]])
        f = cv.matrix([(cv.matrix(alpha, (1, n)) * A).T - Mt * y, -(Ct * y), -(Bt * y)])
        res = cv.solvers.qp(H, f, cv.spmatrix(-A.V, A.I, A.J, (n, len(f))),
                            cv.matrix(0., (n, 1)), solver=solver)
        obj = res['primal objective'] + .5 * (y.T * y)
    cv.solvers.options.clear()
    cv.solvers.options.update(old_options)

    l = res['x'][-nB:]
    d = res['x'][n:n + nC]
    t = B * l + C * d
    q = res['x'][:n]
    p = A * q
    r = M * q
    e = y - r - t

    # output
    args = list(np.array(a).ravel() for a in (r, p, t, l, d, e, obj))
>>>>>>> f8425666
    names = ("edr", "smna", "edl", "tonic_coeff", "linear_drift", "res", "obj")
    
    return utils.ReturnTuple(args, names)


def basic_scr(signal=None):
    """Basic method to extract Skin Conductivity Responses (SCR) from an
    EDA signal.

    Follows the approach in [Gamb08]_.

    Parameters
    ----------
    signal : array
        Input filtered EDA signal.
<<<<<<< HEAD
    sampling_rate : int, float, optional
        Sampling frequency (Hz).
=======
>>>>>>> f8425666

    Returns
    -------
    onsets : array
        Indices of the SCR onsets.
    peaks : array
        Indices of the SCR peaks.
    amplitudes : array
        SCR pulse amplitudes.

    References
    ----------
    .. [Gamb08] Hugo Gamboa, "Multi-modal Behavioral Biometrics Based on HCI
       and Electrophysiology", PhD thesis, Instituto Superior T{\'e}cnico, 2008

    """

    # check inputs
    if signal is None:
        raise TypeError("Please specify an input signal.")

    # find extrema
    pi, _ = st.find_extrema(signal=signal, mode="max")
    ni, _ = st.find_extrema(signal=signal, mode="min")

    # sanity check
    if len(pi) == 0 or len(ni) == 0:
        raise ValueError("Could not find SCR pulses.")

    # pair vectors
    if ni[0] > pi[0]:
        ni = ni[1:]
    if pi[-1] < ni[-1]:
        pi = pi[:-1]
    if len(pi) > len(ni):
        pi = pi[:-1]

    li = min(len(pi), len(ni))
    i1 = pi[:li]
    i3 = ni[:li]

    # indices
    i0 = np.array((i1 + i3) / 2.0, dtype=int)
    if i0[0] < 0:
        i0[0] = 0

    # amplitude
    a = signal[i0] - signal[i3]

    # output
    args = (i3, i0, a)
    names = ("onsets", "peaks", "amplitudes")

    return utils.ReturnTuple(args, names)


def kbk_scr(signal=None, sampling_rate=1000.0, min_amplitude=0.1):
    """KBK method to extract Skin Conductivity Responses (SCR) from an
    EDA signal.

    Follows the approach by Kim *et al.* [KiBK04]_.

    Parameters
    ----------
    signal : array
        Input filtered EDA signal.
    sampling_rate : int, float, optional
        Sampling frequency (Hz).
    min_amplitude : float, optional
        Minimum threshold by which to exclude SCRs.

    Returns
    -------
    onsets : array
        Indices of the SCR onsets.
    peaks : array
        Indices of the SCR peaks.
    amplitudes : array
        SCR pulse amplitudes.

    References
    ----------
    .. [KiBK04] K.H. Kim, S.W. Bang, and S.R. Kim, "Emotion recognition
       system using short-term monitoring of physiological signals",
       Med. Biol. Eng. Comput., vol. 42, pp. 419-427, 2004

    """

    # check inputs
    if signal is None:
        raise TypeError("Please specify an input signal.")
    
    # extract edr signal
    df = biosppy_decomposition(signal, sampling_rate=sampling_rate)['edr']

    # zero crosses
    (zeros,) = st.zero_cross(signal=df, detrend=False)
    if np.all(df[: zeros[0]] > 0):
        zeros = zeros[1:]
    if np.all(df[zeros[-1]:] > 0):
        zeros = zeros[:-1]

    scrs, amps, ZC, peaks = [], [], [], []
    for i in range(0, len(zeros) - 1, 2):
        scrs += [df[zeros[i]: zeros[i + 1]]]
        ZC += [zeros[i]]
        ZC += [zeros[i + 1]]
<<<<<<< HEAD
        peaks += [zeros[i] + np.argmax(df[zeros[i] : zeros[i + 1]])]
=======
        peaks += [zeros[i] + np.argmax(df[zeros[i]: zeros[i + 1]])]
>>>>>>> f8425666
        amps += [signal[peaks[-1]] - signal[ZC[-2]]]

    # exclude SCRs with small amplitude
    thr = min_amplitude * np.max(amps)
    idx = np.where(amps > thr)

    scrs = np.array(scrs, dtype=np.object)[idx]
    amps = np.array(amps)[idx]
    ZC = np.array(ZC)[np.array(idx) * 2]
    peaks = np.array(peaks, dtype=int)[idx]

    onsets = ZC[0].astype(int)

    # output
    args = (onsets, peaks, amps)
<<<<<<< HEAD
    names = ("onsets", "peaks", "amplitudes")

    return utils.ReturnTuple(args, names)


def emotiphai_eda(signal=None, sampling_rate=1000., min_amplitude=0.1, filt=True, size=1.):
    """Returns characteristic EDA events.

    Parameters
    ----------
    signal : array
        Input signal.
    sampling_rate : int, float, optional
        Sampling frequency (Hz).
    min_amplitude : float, optional
        Minimum threshold by which to exclude SCRs.
    filt: bool, optional
        Whether to filter signal to remove noise and low amplitude events.
    size: float
        Size of the filter in seconds

    Returns
    -------
    onsets : array
        Indices of the SCR onsets.
    peaks : array
        Indices of the SCR peaks.
    amplitudes : array
        SCR pulse amplitudes.

    """

    # check inputs
    if signal is None:
        raise TypeError("Please specify an input signal.")

    # smooth
    if filt:
        try:
            if sampling_rate > 1:
                signal, _, _ = st.filter_signal(signal=signal,
                                         ftype='butter',
                                         band='lowpass',
                                         order=4,
                                         frequency=2,
                                         sampling_rate=sampling_rate)
        except Exception as e:
            print(e, "Error filtering EDA")

        # smooth
        try:
            sm_size = int(size * sampling_rate)
            signal, _ = st.smoother(signal=signal,
                                      kernel='boxzen',
                                      size=sm_size,
                                      mirror=True)
        except Exception as e:
            print(e)

    # extract onsets, peaks and amplitudes
    onsets, peaks, amps = [], [], []
    zeros = st.find_extrema(signal=signal, mode='min')[0]  # get zeros
    for z in range(len(zeros)):
        if z == len(zeros) - 1:  # last zero
            s = signal[zeros[z]:]  # signal amplitude between event
        else:
            s = signal[zeros[z]:zeros[z + 1]]  # signal amplitude between event
            
        pk = st.find_extrema(signal=s, mode='max')[0]  # get pk between events
        for p in pk:
            if (s[p] - s[0]) > min_amplitude:  # only count events with minimum amplitude
                peaks += [zeros[z] + p]
                onsets += [zeros[z]]
                amps += [s[p] - s[0]]

    # convert to array
    onsets, peaks, amps = np.array(onsets), np.array(peaks), np.array(amps)

    # output
    args = (onsets, peaks, amps)
=======
>>>>>>> f8425666
    names = ("onsets", "peaks", "amplitudes")

    return utils.ReturnTuple(args, names)


<<<<<<< HEAD
=======
def emotiphai_eda(signal=None, sampling_rate=1000., min_amplitude=0.1,
                  filt=True, size=1.):
    """Returns characteristic EDA events.

    Parameters
    ----------
    signal : array
        Input signal.
    sampling_rate : int, float, optional
        Sampling frequency (Hz).
    min_amplitude : float, optional
        Minimum threshold by which to exclude SCRs.
    filt: bool, optional
        Whether to filter signal to remove noise and low amplitude events.
    size: float
        Size of the filter in seconds

    Returns
    -------
    onsets : array
        Indices of the SCR onsets.
    peaks : array
        Indices of the SCR peaks.
    amplitudes : array
        SCR pulse amplitudes.

    """

    # check inputs
    if signal is None:
        raise TypeError("Please specify an input signal.")

    # smooth
    if filt:
        try:
            if sampling_rate > 1:
                signal, _, _ = st.filter_signal(signal=signal,
                                                ftype='butter',
                                                band='lowpass',
                                                order=4,
                                                frequency=2,
                                                sampling_rate=sampling_rate)
        except Exception as e:
            print(e, "Error filtering EDA")

        # smooth
        try:
            sm_size = int(size * sampling_rate)
            signal, _ = st.smoother(signal=signal,
                                    kernel='boxzen',
                                    size=sm_size,
                                    mirror=True)
        except Exception as e:
            print(e)

    # extract onsets, peaks and amplitudes
    onsets, peaks, amps = [], [], []
    zeros = st.find_extrema(signal=signal, mode='min')[0]  # get zeros
    for z in range(len(zeros)):
        if z == len(zeros) - 1:  # last zero
            s = signal[zeros[z]:]  # signal amplitude between event
        else:
            s = signal[zeros[z]:zeros[z + 1]]  # signal amplitude between event
            
        pk = st.find_extrema(signal=s, mode='max')[0]  # get pk between events
        for p in pk:
            if (s[p] - s[0]) > min_amplitude:  # only count events with minimum amplitude
                peaks += [zeros[z] + p]
                onsets += [zeros[z]]
                amps += [s[p] - s[0]]

    # convert to array
    onsets, peaks, amps = np.array(onsets), np.array(peaks), np.array(amps)

    # output
    args = (onsets, peaks, amps)
    names = ("onsets", "peaks", "amplitudes")

    return utils.ReturnTuple(args, names)


>>>>>>> f8425666
def rec_times(signal=None, sampling_rate=1000., onsets=None, peaks=None):
    """Returns EDA recovery times.

    Parameters
    ----------
    signal : array
        Input signal.
    sampling_rate : int, float, optional
        Sampling frequency (Hz).
    onsets : array
        Indices of the SCR onsets.
    peaks : array
        Indices of the SCR peaks.

    Returns
    -------
    half_rec : list
        Half Recovery times, i.e. time between peak and 50% amplitude.
    six_rec : list
        63 % recovery times, i.e. time between peak and 63% amplitude.

    """

    # ensure input format
    peaks = np.array(peaks, dtype=int)
    onsets = np.array(onsets, dtype=int)

    amps = np.array(signal[peaks[:]] - signal[onsets[:]])  # SCR amplitudes
    li = min(len(onsets), len(peaks))

    half_rec, six_rec = [], []
    for i in range(li):  # iterate over onset
        half_rec_amp = 0.5 * amps[i] + signal[onsets][i]
        six_rec_amp = 0.37 * amps[i] + signal[onsets][i]
        try:
            wind = np.array(signal[peaks[i]:onsets[i + 1]])
<<<<<<< HEAD
        except Exception as e:
            print(e)
            wind = np.array(signal[peaks[i]:])
=======
        except:
            wind = np.array(signal[peaks[i]:])  # last peak to end of signal
>>>>>>> f8425666
        half_rec_idx = np.argwhere(wind <= half_rec_amp)
        six_rec_idx = np.argwhere(wind <= six_rec_amp)
        
        if len(half_rec_idx) > 0:
<<<<<<< HEAD
            half_rec += [(half_rec_idx[0][0] + peaks[i] - onsets[i]) / sampling_rate]
=======
            half_rec += [half_rec_idx[0][0] / sampling_rate]
>>>>>>> f8425666
        else:
            half_rec += [None]

        if len(six_rec_idx) > 0:
<<<<<<< HEAD
            six_rec += [(six_rec_idx[0][0] + peaks[i] - onsets[i]) / sampling_rate]
=======
            six_rec += [six_rec_idx[0][0] / sampling_rate]
>>>>>>> f8425666
        else:
            six_rec += [None]

    # convert to numpy
    half_rec = np.array(half_rec)
    six_rec = np.array(six_rec)

    # output
    names = ("half_rec", "six_rec")
    args = (half_rec, six_rec)

    return utils.ReturnTuple(args, names)<|MERGE_RESOLUTION|>--- conflicted
+++ resolved
@@ -18,11 +18,6 @@
 # 3rd party
 import numpy as np
 from scipy import interpolate
-<<<<<<< HEAD
-import cvxopt as cv
-import cvxopt.solvers
-=======
->>>>>>> f8425666
 
 # local
 from . import tools as st
@@ -90,13 +85,9 @@
                               mirror=True)
 
     # get SCR info
-<<<<<<< HEAD
-    onsets, peaks, amplitudes, phasic_rate, rise_times, half_rec, six_rec = eda_events(signal=filtered, sampling_rate=sampling_rate, min_amplitude=0.1, size=0.9)
-=======
     onsets, peaks, amplitudes, phasic_rate, rise_times, half_rec, six_rec = eda_events(signal=filtered,
                                                                                        sampling_rate=sampling_rate,
                                                                                        min_amplitude=0.1, size=0.9)
->>>>>>> f8425666
 
     # get time vectors
     length = len(signal)
@@ -104,14 +95,10 @@
     ts = np.linspace(0, t, length, endpoint=True)
 
     # get EDR and EDL
-<<<<<<< HEAD
-    edl_signal, edr_signal = biosppy_decomposition(signal=filtered, sampling_rate=sampling_rate, method="onsets", onsets=onsets)
-=======
     edl_signal, edr_signal = biosppy_decomposition(signal=filtered,
                                                    sampling_rate=sampling_rate,
                                                    method="onsets",
                                                    onsets=onsets)
->>>>>>> f8425666
 
     # plot
     if show:
@@ -129,15 +116,10 @@
         )
 
     # output
-<<<<<<< HEAD
-    args = (ts, filtered, edr_signal, edl_signal, onsets, peaks, amplitudes, phasic_rate, rise_times, half_rec, six_rec)
-    names = ("ts", "filtered", "edr", "edl", "onsets", "peaks", "amplitudes", "phasic_rate", "rise_times", "half_rec", "six_rec")
-=======
     args = (ts, filtered, edr_signal, edl_signal, onsets, peaks, amplitudes,
             phasic_rate, rise_times, half_rec, six_rec)
     names = ("ts", "filtered", "edr", "edl", "onsets", "peaks", "amplitudes",
              "phasic_rate", "rise_times", "half_rec", "six_rec")
->>>>>>> f8425666
 
     return utils.ReturnTuple(args, names)
 
@@ -184,12 +166,6 @@
 
     # compute onsets, peaks and amplitudes
     if method == "emotiphai":
-<<<<<<< HEAD
-        onsets, peaks, amps = emotiphai_eda(signal=signal, sampling_rate=sampling_rate, **kwargs)
-
-    elif method == "kbk":
-        onsets, peaks, amps = kbk_scr(signal=signal, sampling_rate=sampling_rate, **kwargs)
-=======
         onsets, peaks, amps = emotiphai_eda(signal=signal,
                                             sampling_rate=sampling_rate,
                                             **kwargs)
@@ -198,7 +174,6 @@
         onsets, peaks, amps = kbk_scr(signal=signal,
                                       sampling_rate=sampling_rate,
                                       **kwargs)
->>>>>>> f8425666
 
     elif method == "basic":
         onsets, peaks, amps = basic_scr(signal=signal)
@@ -217,12 +192,6 @@
     rise_times = (peaks - onsets) / sampling_rate  # to seconds
 
     # compute half and 63% recovery times
-<<<<<<< HEAD
-    half_rec, six_rec = rec_times(signal=signal, sampling_rate=sampling_rate, onsets=onsets, peaks=peaks)
-
-    args = (onsets, peaks, amps, phasic_rate, rise_times, half_rec, six_rec)
-    names = ("onsets", "peaks", "amplitudes", "phasic_rate", "rise_times", "half_rec", "six_rec")
-=======
     half_rec, six_rec = rec_times(signal=signal,
                                   sampling_rate=sampling_rate,
                                   onsets=onsets,
@@ -232,20 +201,14 @@
             half_rec, six_rec)
     names = ("onsets", "peaks", "amplitudes", "phasic_rate", "rise_times",
              "half_rec", "six_rec")
->>>>>>> f8425666
 
     return utils.ReturnTuple(args, names)
 
 
-<<<<<<< HEAD
-def biosppy_decomposition(signal=None, sampling_rate=1000.0, method="smoother", onsets=None, **kwargs):
-    """Extracts EDL and EDR signals.
-=======
 def biosppy_decomposition(signal=None, sampling_rate=1000.0, method="smoother",
                           onsets=None, **kwargs):
     """Extracts EDL and EDR signals using either a smoothing filter or onsets'
     interpolation.
->>>>>>> f8425666
 
     Parameters
     ----------
@@ -254,13 +217,8 @@
     sampling_rate : int, float, optional
         Sampling frequency (Hz).
     method: str, optional
-<<<<<<< HEAD
-        Method to compute the edl signal: "smoother" to compute a smoothing filter; "onsets" to obtain edl by onsets'
-        interpolation.
-=======
         Method to compute the edl signal: "smoother" to compute a smoothing
         filter; "onsets" to obtain edl by onsets' interpolation.
->>>>>>> f8425666
     onsets : array, optional
         List of onsets for the interpolation method.
     kwargs : dict, optional
@@ -275,15 +233,9 @@
 
     References
     ----------
-<<<<<<< HEAD
-    .. [KiBK04] K.H. Kim, S.W. Bang, and S.R. Kim, "Emotion recognition
-       system using short-term monitoring of physiological signals",
-       Med. Biol. Eng. Comput., vol. 42, pp. 419-427, 2004
-=======
     .. [KiBK04] K.H. Kim, S.W. Bang, and S.R. Kim, "Emotion recognition system
     using short-term monitoring of physiological signals", Med. Biol. Eng.
     Comput., vol. 42, pp. 419-427, 2004
->>>>>>> f8425666
 
     """
 
@@ -292,25 +244,17 @@
         raise TypeError("Please specify an input signal.")
 
     if method == "onsets" and onsets is None:
-<<<<<<< HEAD
-        raise TypeError("Please specify 'onsets' to use the onset interpolation method.")
-=======
         raise TypeError("Please specify 'onsets' to use the onset "
                         "interpolation method.")
->>>>>>> f8425666
 
     # smooth method
     if method == "smoother":
         window_size = kwargs['window_size'] if 'window_size' in kwargs else 10.0
         size = int(window_size * sampling_rate)
-<<<<<<< HEAD
-        edl_signal, _ = st.smoother(signal=signal, kernel="bartlett", size=size, mirror=True)
-=======
         edl_signal, _ = st.smoother(signal=signal,
                                     kernel="bartlett",
                                     size=size,
                                     mirror=True)
->>>>>>> f8425666
 
     # interpolation method
     elif method == "onsets":
@@ -333,14 +277,10 @@
 
     # smooth
     size = int(1.0 * sampling_rate)
-<<<<<<< HEAD
-    edr_signal, _ = st.smoother(signal=df, kernel="bartlett", size=size, mirror=True)
-=======
     edr_signal, _ = st.smoother(signal=df,
                                 kernel="bartlett",
                                 size=size,
                                 mirror=True)
->>>>>>> f8425666
 
     # output
     args = (edl_signal, edr_signal)
@@ -348,140 +288,6 @@
 
     return utils.ReturnTuple(args, names)
 
-<<<<<<< HEAD
-
-def cvx_decomposition(signal, delta=1000.0, tau0=2., tau1=0.7, delta_knot=10., alpha=8e-4, gamma=1e-2,
-           solver=None, options={'reltol':1e-9}):
-    """CVXEDA Convex optimization approach to electrodermal activity processing
-    This function  implements the cvxEDA algorithm described in "cvxEDA: a
-    Convex Optimization Approach to Electrodermal Activity Processing"
-    (http://dx.doi.org/10.1109/TBME.2015.2474131, also available from the
-    authors' homepages).
-
-    Copyright (C) 2014-2015 Luca Citi, Alberto Greco
-
-    Parameters
-    ----------
-
-    signal : array
-        Observed EDA signal (we recommend normalizing it: y = zscore(y))
-    sampling_rate : int, float
-        Sampling frequency (Hz).
-    tau0 : float
-        Slow time constant of the Bateman function
-    tau1 : float
-        Fast time constant of the Bateman function
-    delta_knot: float
-        Time between knots of the tonic spline function
-    alpha: float
-        Penalization for the sparse SMNA driver
-    gamma : float
-        Penalization for the tonic spline coefficients
-    solver : ndarray
-        Sparse QP solver to be used, see cvxopt.solvers.qp
-    options : dict 
-        solver options, see: http://cvxopt.org/userguide/coneprog.html#algorithm-parameters
-    
-    Returns
-    -------
-        
-    edr : array
-        Phasic component
-    smna : array
-        Sparse SMNA driver of phasic component
-    edl : array
-        Tonic component
-    tonic_coeff : array
-        Coefficients of tonic spline
-    linear_drift : array
-        Offset and slope of the linear drift term
-    res : array
-        Model residuals
-    obj : array 
-        Value of objective function being minimized (eq 15 of paper)
-    
-    References
-    -------
-    .. [cvxEDA] A Greco, G Valenza, A Lanata, EP Scilingo, and L Citi
-    "cvxEDA: a Convex Optimization Approach to Electrodermal Activity Processing"
-    IEEE Transactions on Biomedical Engineering, 2015
-    DOI: 10.1109/TBME.2015.2474131
-    
-    .. [Figner2011] Figner, Bernd & Murphy, Ryan. (2011). Using skin conductance in judgment and decision making research. A Handbook of Process Tracing Methods for Decision Research. 
-    """
-
-    n = len(signal)
-    y = cv.matrix(y)
-
-    # bateman ARMA model
-    a1 = 1./min(tau1, tau0) # a1 > a0
-    a0 = 1./max(tau1, tau0)
-    ar = np.array([(a1*delta + 2.) * (a0*delta + 2.), 2.*a1*a0*delta**2 - 8.,
-        (a1*delta - 2.) * (a0*delta - 2.)]) / ((a1 - a0) * delta**2)
-    ma = np.array([1., 2., 1.])
-
-    # matrices for ARMA model
-    i = np.arange(2, n)
-    A = cv.spmatrix(np.tile(ar, (n-2,1)), np.c_[i,i,i], np.c_[i,i-1,i-2], (n,n))
-    M = cv.spmatrix(np.tile(ma, (n-2,1)), np.c_[i,i,i], np.c_[i,i-1,i-2], (n,n))
-
-    # spline
-    delta_knot_s = int(round(delta_knot / delta))
-    spl = np.r_[np.arange(1.,delta_knot_s), np.arange(delta_knot_s, 0., -1.)] # order 1
-    spl = np.convolve(spl, spl, 'full')
-    spl /= max(spl)
-    # matrix of spline regressors
-    i = np.c_[np.arange(-(len(spl)//2), (len(spl)+1)//2)] + np.r_[np.arange(0, n, delta_knot_s)]
-    nB = i.shape[1]
-    j = np.tile(np.arange(nB), (len(spl),1))
-    p = np.tile(spl, (nB,1)).T
-    valid = (i >= 0) & (i < n)
-    B = cv.spmatrix(p[valid], i[valid], j[valid])
-
-    # trend
-    C = cv.matrix(np.c_[np.ones(n), np.arange(1., n+1.)/n])
-    nC = C.size[1]
-
-    # Solve the problem:
-    # .5*(M*q + B*l + C*d - y)^2 + alpha*sum(A,1)*p + .5*gamma*l'*l
-    # s.t. A*q >= 0
-
-    old_options = cv.solvers.options.copy()
-    cv.solvers.options.clear()
-    cv.solvers.options.update(options)
-    if solver == 'conelp':
-        # Use conelp
-        z = lambda m,n: cv.spmatrix([],[],[],(m,n))
-        G = cv.sparse([[-A,z(2,n),M,z(nB+2,n)],[z(n+2,nC),C,z(nB+2,nC)],
-                    [z(n,1),-1,1,z(n+nB+2,1)],[z(2*n+2,1),-1,1,z(nB,1)],
-                    [z(n+2,nB),B,z(2,nB),cv.spmatrix(1.0, range(nB), range(nB))]])
-        h = cv.matrix([z(n,1),.5,.5,y,.5,.5,z(nB,1)])
-        c = cv.matrix([(cv.matrix(alpha, (1,n)) * A).T,z(nC,1),1,gamma,z(nB,1)])
-        res = cv.solvers.conelp(c, G, h, dims={'l':n,'q':[n+2,nB+2],'s':[]})
-        obj = res['primal objective']
-    else:
-        # Use qp
-        Mt, Ct, Bt = M.T, C.T, B.T
-        H = cv.sparse([[Mt*M, Ct*M, Bt*M], [Mt*C, Ct*C, Bt*C],
-                    [Mt*B, Ct*B, Bt*B+gamma*cv.spmatrix(1.0, range(nB), range(nB))]])
-        f = cv.matrix([(cv.matrix(alpha, (1,n)) * A).T - Mt*y,  -(Ct*y), -(Bt*y)])
-        res = cv.solvers.qp(H, f, cv.spmatrix(-A.V, A.I, A.J, (n,len(f))),
-                            cv.matrix(0., (n,1)), solver=solver)
-        obj = res['primal objective'] + .5 * (y.T * y)
-    cv.solvers.options.clear()
-    cv.solvers.options.update(old_options)
-
-    l = res['x'][-nB:]
-    d = res['x'][n:n+nC]
-    t = B*l + C*d
-    q = res['x'][:n]
-    p = A * q
-    r = M * q
-    e = y - r - t
-
-    # output
-    args = (np.array(a).ravel() for a in (r, p, t, l, d, e, obj))
-=======
 
 def cvx_decomposition(signal=None, sampling_rate=1000.0, tau0=2., tau1=0.7,
                       delta_knot=10., alpha=8e-4, gamma=1e-2, solver=None,
@@ -651,7 +457,6 @@
 
     # output
     args = list(np.array(a).ravel() for a in (r, p, t, l, d, e, obj))
->>>>>>> f8425666
     names = ("edr", "smna", "edl", "tonic_coeff", "linear_drift", "res", "obj")
     
     return utils.ReturnTuple(args, names)
@@ -667,11 +472,6 @@
     ----------
     signal : array
         Input filtered EDA signal.
-<<<<<<< HEAD
-    sampling_rate : int, float, optional
-        Sampling frequency (Hz).
-=======
->>>>>>> f8425666
 
     Returns
     -------
@@ -779,11 +579,7 @@
         scrs += [df[zeros[i]: zeros[i + 1]]]
         ZC += [zeros[i]]
         ZC += [zeros[i + 1]]
-<<<<<<< HEAD
-        peaks += [zeros[i] + np.argmax(df[zeros[i] : zeros[i + 1]])]
-=======
         peaks += [zeros[i] + np.argmax(df[zeros[i]: zeros[i + 1]])]
->>>>>>> f8425666
         amps += [signal[peaks[-1]] - signal[ZC[-2]]]
 
     # exclude SCRs with small amplitude
@@ -799,13 +595,13 @@
 
     # output
     args = (onsets, peaks, amps)
-<<<<<<< HEAD
     names = ("onsets", "peaks", "amplitudes")
 
     return utils.ReturnTuple(args, names)
 
 
-def emotiphai_eda(signal=None, sampling_rate=1000., min_amplitude=0.1, filt=True, size=1.):
+def emotiphai_eda(signal=None, sampling_rate=1000., min_amplitude=0.1,
+                  filt=True, size=1.):
     """Returns characteristic EDA events.
 
     Parameters
@@ -841,11 +637,11 @@
         try:
             if sampling_rate > 1:
                 signal, _, _ = st.filter_signal(signal=signal,
-                                         ftype='butter',
-                                         band='lowpass',
-                                         order=4,
-                                         frequency=2,
-                                         sampling_rate=sampling_rate)
+                                                ftype='butter',
+                                                band='lowpass',
+                                                order=4,
+                                                frequency=2,
+                                                sampling_rate=sampling_rate)
         except Exception as e:
             print(e, "Error filtering EDA")
 
@@ -853,9 +649,9 @@
         try:
             sm_size = int(size * sampling_rate)
             signal, _ = st.smoother(signal=signal,
-                                      kernel='boxzen',
-                                      size=sm_size,
-                                      mirror=True)
+                                    kernel='boxzen',
+                                    size=sm_size,
+                                    mirror=True)
         except Exception as e:
             print(e)
 
@@ -880,97 +676,11 @@
 
     # output
     args = (onsets, peaks, amps)
-=======
->>>>>>> f8425666
     names = ("onsets", "peaks", "amplitudes")
 
     return utils.ReturnTuple(args, names)
 
 
-<<<<<<< HEAD
-=======
-def emotiphai_eda(signal=None, sampling_rate=1000., min_amplitude=0.1,
-                  filt=True, size=1.):
-    """Returns characteristic EDA events.
-
-    Parameters
-    ----------
-    signal : array
-        Input signal.
-    sampling_rate : int, float, optional
-        Sampling frequency (Hz).
-    min_amplitude : float, optional
-        Minimum threshold by which to exclude SCRs.
-    filt: bool, optional
-        Whether to filter signal to remove noise and low amplitude events.
-    size: float
-        Size of the filter in seconds
-
-    Returns
-    -------
-    onsets : array
-        Indices of the SCR onsets.
-    peaks : array
-        Indices of the SCR peaks.
-    amplitudes : array
-        SCR pulse amplitudes.
-
-    """
-
-    # check inputs
-    if signal is None:
-        raise TypeError("Please specify an input signal.")
-
-    # smooth
-    if filt:
-        try:
-            if sampling_rate > 1:
-                signal, _, _ = st.filter_signal(signal=signal,
-                                                ftype='butter',
-                                                band='lowpass',
-                                                order=4,
-                                                frequency=2,
-                                                sampling_rate=sampling_rate)
-        except Exception as e:
-            print(e, "Error filtering EDA")
-
-        # smooth
-        try:
-            sm_size = int(size * sampling_rate)
-            signal, _ = st.smoother(signal=signal,
-                                    kernel='boxzen',
-                                    size=sm_size,
-                                    mirror=True)
-        except Exception as e:
-            print(e)
-
-    # extract onsets, peaks and amplitudes
-    onsets, peaks, amps = [], [], []
-    zeros = st.find_extrema(signal=signal, mode='min')[0]  # get zeros
-    for z in range(len(zeros)):
-        if z == len(zeros) - 1:  # last zero
-            s = signal[zeros[z]:]  # signal amplitude between event
-        else:
-            s = signal[zeros[z]:zeros[z + 1]]  # signal amplitude between event
-            
-        pk = st.find_extrema(signal=s, mode='max')[0]  # get pk between events
-        for p in pk:
-            if (s[p] - s[0]) > min_amplitude:  # only count events with minimum amplitude
-                peaks += [zeros[z] + p]
-                onsets += [zeros[z]]
-                amps += [s[p] - s[0]]
-
-    # convert to array
-    onsets, peaks, amps = np.array(onsets), np.array(peaks), np.array(amps)
-
-    # output
-    args = (onsets, peaks, amps)
-    names = ("onsets", "peaks", "amplitudes")
-
-    return utils.ReturnTuple(args, names)
-
-
->>>>>>> f8425666
 def rec_times(signal=None, sampling_rate=1000., onsets=None, peaks=None):
     """Returns EDA recovery times.
 
@@ -1007,32 +717,18 @@
         six_rec_amp = 0.37 * amps[i] + signal[onsets][i]
         try:
             wind = np.array(signal[peaks[i]:onsets[i + 1]])
-<<<<<<< HEAD
-        except Exception as e:
-            print(e)
-            wind = np.array(signal[peaks[i]:])
-=======
         except:
             wind = np.array(signal[peaks[i]:])  # last peak to end of signal
->>>>>>> f8425666
         half_rec_idx = np.argwhere(wind <= half_rec_amp)
         six_rec_idx = np.argwhere(wind <= six_rec_amp)
         
         if len(half_rec_idx) > 0:
-<<<<<<< HEAD
-            half_rec += [(half_rec_idx[0][0] + peaks[i] - onsets[i]) / sampling_rate]
-=======
             half_rec += [half_rec_idx[0][0] / sampling_rate]
->>>>>>> f8425666
         else:
             half_rec += [None]
 
         if len(six_rec_idx) > 0:
-<<<<<<< HEAD
-            six_rec += [(six_rec_idx[0][0] + peaks[i] - onsets[i]) / sampling_rate]
-=======
             six_rec += [six_rec_idx[0][0] / sampling_rate]
->>>>>>> f8425666
         else:
             six_rec += [None]
 
